--- conflicted
+++ resolved
@@ -55,13 +55,10 @@
     // General tools
     getOverview,
     deleteObject,
-<<<<<<< HEAD
+    userInfo,
     // Assignment and collaboration tools
     findProjectCollaborators,
     manageAssignments,
-=======
-    userInfo,
->>>>>>> ac2fd6e0
 }
 
 export { tools, getMcpServer }
@@ -89,11 +86,8 @@
     // General tools
     getOverview,
     deleteObject,
-<<<<<<< HEAD
+    userInfo,
     // Assignment and collaboration tools
     findProjectCollaborators,
     manageAssignments,
-=======
-    userInfo,
->>>>>>> ac2fd6e0
 }