import type { AddTaskArgs, Task, TodoistApi } from '@doist/todoist-api-typescript'
import { z } from 'zod'
import { getToolOutput } from '../mcp-helpers.js'
import type { TodoistTool } from '../todoist-tool.js'
import { mapTask } from '../tool-helpers.js'
import { assignmentValidator } from '../utils/assignment-validator.js'
import { DurationParseError, parseDuration } from '../utils/duration-parser.js'
import { convertPriorityToNumber, PrioritySchema } from '../utils/priorities.js'
import {
    generateTaskNextSteps,
    getDateString,
    summarizeTaskOperation,
} from '../utils/response-builders.js'
import { ToolNames } from '../utils/tool-names.js'

const TaskSchema = z.object({
    content: z.string().min(1).describe('The content of the task to create.'),
    description: z.string().optional().describe('The description of the task.'),
    priority: PrioritySchema.optional().describe(
        'The priority of the task: p1 (highest), p2 (high), p3 (medium), p4 (lowest/default).',
    ),
    dueString: z.string().optional().describe('The due date for the task, in natural language.'),
    duration: z
        .string()
        .optional()
        .describe(
            'The duration of the task. Use format: "2h" (hours), "90m" (minutes), "2h30m" (combined), or "1.5h" (decimal hours). Max 24h.',
        ),
    labels: z.array(z.string()).optional().describe('The labels to attach to the task.'),
    projectId: z.string().optional().describe('The project ID to add this task to.'),
    sectionId: z.string().optional().describe('The section ID to add this task to.'),
    parentId: z.string().optional().describe('The parent task ID (for subtasks).'),
    responsibleUser: z
        .string()
        .optional()
        .describe(
            'Assign task to this user. Can be a user ID, name, or email address. User must be a collaborator on the target project.',
        ),
})

const ArgsSchema = {
    tasks: z.array(TaskSchema).min(1).describe('The array of tasks to add.'),
}

const addTasks = {
    name: ToolNames.ADD_TASKS,
    description:
        'Add one or more tasks to a project, section, or parent. Supports assignment to project collaborators.',
    parameters: ArgsSchema,
    async execute({ tasks }, client) {
        const addTaskPromises = tasks.map((task) => processTask(task, client))
        const newTasks = await Promise.all(addTaskPromises)
        const mappedTasks = newTasks.map(mapTask)

        const textContent = generateTextContent({
            tasks: mappedTasks,
            args: { tasks },
        })

        return getToolOutput({
            textContent,
            structuredContent: {
                tasks: mappedTasks,
                totalCount: mappedTasks.length,
            },
        })
    },
} satisfies TodoistTool<typeof ArgsSchema>

async function processTask(task: z.infer<typeof TaskSchema>, client: TodoistApi): Promise<Task> {
    const {
        duration: durationStr,
        projectId,
        sectionId,
        parentId,
        responsibleUser,
<<<<<<< HEAD
        labels,
=======
        priority,
>>>>>>> 6b58db0e
        ...otherTaskArgs
    } = task

    let taskArgs: AddTaskArgs = { ...otherTaskArgs, projectId, sectionId, parentId, labels }

    // Handle priority conversion if provided
    if (priority) {
        taskArgs.priority = convertPriorityToNumber(priority)
    }

    // Prevent assignment to tasks without sufficient project context
    if (!projectId && !sectionId && !parentId) {
        throw new Error(
            `Task "${task.content}": Cannot assign tasks without specifying project context. Please specify a projectId, sectionId, or parentId.`,
        )
    }

    // Parse duration if provided
    if (durationStr) {
        try {
            const { minutes } = parseDuration(durationStr)
            taskArgs = {
                ...taskArgs,
                duration: minutes,
                durationUnit: 'minute',
            }
        } catch (error) {
            if (error instanceof DurationParseError) {
                throw new Error(`Task "${task.content}": ${error.message}`)
            }
            throw error
        }
    }

    // Handle assignment if provided
    if (responsibleUser) {
        // Resolve target project for validation
        let targetProjectId = projectId
        if (!targetProjectId && parentId) {
            // For subtasks, get project from parent task
            try {
                const parentTask = await client.getTask(parentId)
                targetProjectId = parentTask.projectId
            } catch (_error) {
                throw new Error(`Task "${task.content}": Parent task "${parentId}" not found`)
            }
        } else if (!targetProjectId && sectionId) {
            // For section tasks, we need to find the project - this is a limitation
            // For now, we'll require explicit projectId when using assignments with sections
            throw new Error(
                `Task "${task.content}": When assigning tasks to sections, please also specify projectId`,
            )
        }

        if (!targetProjectId) {
            throw new Error(
                `Task "${task.content}": Cannot determine target project for assignment validation`,
            )
        }

        // Validate assignment using comprehensive validator
        const validation = await assignmentValidator.validateTaskCreationAssignment(
            client,
            targetProjectId,
            responsibleUser,
        )

        if (!validation.isValid) {
            const errorMsg = validation.error?.message || 'Assignment validation failed'
            const suggestions = validation.error?.suggestions?.join('. ') || ''
            throw new Error(
                `Task "${task.content}": ${errorMsg}${suggestions ? `. ${suggestions}` : ''}`,
            )
        }

        // Use the validated assignee ID
        taskArgs.assigneeId = validation.resolvedUser?.userId
    }

    return await client.addTask(taskArgs)
}

function generateTextContent({
    tasks,
    args,
}: {
    tasks: ReturnType<typeof mapTask>[]
    args: z.infer<z.ZodObject<typeof ArgsSchema>>
}) {
    // Get context for smart next steps
    const todayStr = getDateString()
    const hasToday = tasks.some((task) => task.dueDate === todayStr)

    // Generate context description for mixed contexts
    const contextTypes = new Set<string>()
    for (const task of args.tasks) {
        if (task.projectId) contextTypes.add('projects')
        else if (task.sectionId) contextTypes.add('sections')
        else if (task.parentId) contextTypes.add('subtasks')
        else contextTypes.add('inbox')
    }

    let projectContext = ''
    if (contextTypes.size === 1) {
        const contextType = Array.from(contextTypes)[0]
        projectContext = contextType === 'inbox' ? '' : `to ${contextType}`
    } else if (contextTypes.size > 1) {
        projectContext = 'to multiple contexts'
    }

    return summarizeTaskOperation('Added', tasks, {
        context: projectContext,
        nextSteps: generateTaskNextSteps('added', tasks, { hasToday }),
        showDetails: true,
    })
}

export { addTasks }<|MERGE_RESOLUTION|>--- conflicted
+++ resolved
@@ -74,11 +74,8 @@
         sectionId,
         parentId,
         responsibleUser,
-<<<<<<< HEAD
+        priority,
         labels,
-=======
-        priority,
->>>>>>> 6b58db0e
         ...otherTaskArgs
     } = task
 
